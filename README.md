# Rust Sugiyama
![example worklfow](https://github.com/paddison/rust-sugiyama/actions/workflows/rust_ci.yml/badge.svg)

## Description

An implementation of Sugiyamas algorithm for displaying a layered graph.

This crate heavily uses the crate [petgraph](https://crates.io/crates/petgraph) under the hood.

Cycle Removal is implemented by using the `greedy_feedback_arc_set` function of petgraph and then reversing the edges from the set.

The rank assignment algorithm is implemented according to the paper `A Technique for Drawing Directed Graphs` by Gansner et al. which can be found [here](https://ieeexplore.ieee.org/document/221135). It first assigns a node a layer and creates an optimal feasible tree for rank assignment.

Crossing Reduction follows the weighted median heuristic which is also descriped in the above paper, it is also possible to use the barycenter heuristic for crossing reduction via configuration. In order to count crossings, the Bilayer Cross Count algorithm as described in the paper `Simple and Efficient Bilayer Cross Counting` by Wilhelm Barth and Petra Mutzel and Michael Juenger. It can also be found [online](http://ls11-www.cs.tu-dortmund.de/downloads/papers/BJM04.pdf).

Finally, the implementation for coordinate assignment follows the algorithm provided by Brandes and Koepf, which can be found in this [paper](https://www.semanticscholar.org/paper/Fast-and-Simple-Horizontal-Coordinate-Assignment-Brandes-K%C3%B6pf/69cb129a8963b21775d6382d15b0b447b01eb1f8).

Bugs or feature requests can be either submitted via a github issue or by contacting patrickbaumann579@gmail.com.

## Usage

Currently, there are three options to create a layout: 
1. `from_edges`, which takes a `&[(u32, u32)]`
2. `from_vertices_and_edges`, which takes a `&[u32]` and a `&[(u32, u32)]`
3. `from_graph`, which takes a `petgraph::StableDiGraph<V, E>`

They will divide the graph into its connected components and calculate the coordinates seperately for each component.
The API is implemented via the builder pattern, where a user may specify values like the minimum spacing between vertices etc.

### build_layout_from_edges
This takes a `&[u32, u32]` slice and calculates the x and y coordinates, the height of the graph, and the width.

```rust
use rust_sugiyama::{configure::Config, from_edges};

let edges = [
    (0, 1),
    //
    (1, 2),
    (1, 3),
    (1, 4),
    (1, 5),
    (1, 6),
    //
    (3, 7),
    (3, 8),
    //
    (4, 7),
    (4, 8),
    //
    (5, 7),
    (5, 8),
    //
    (6, 7),
    (6, 8),
    //
    (7, 9),
    //
    (8, 9),
];

<<<<<<< HEAD
let layouts = from_edges(
    &edges,
    &Config {
        vertex_spacing: 20,
        ..Default::default()
    },
);
=======
let layouts = from_edges(&edges).vertex_spacing(20).build();
>>>>>>> 2a047883

for (layout, width, height) in layouts {
    println!("Coordinates: {:?}", layout);
    println!("width: {width}, height: {height}");
}
```

### build_layout_from_graph
Takes as input a `&StableDiGraph<V, E>` and calculates the x and y coordinates, the height and width of the graph.
`NodeIndices` are preserved between layouts and map directly to the input graph.

```rust
<<<<<<< HEAD
use rust_sugiyama::{configure::Config, from_graph};

=======
use rust_sugiyama::from_graph;
>>>>>>> 2a047883
let mut g: StableDiGraph<String, usize> = StableDiGraph::new();

let rick = g.add_node("Rick".to_string());
let morty = g.add_node("Morty".to_string());
let beth = g.add_node("Beth".to_string());
let jerry = g.add_node("Jerry".to_string());
let summer = g.add_node("Summer".to_string());

g.add_edge(rick, beth, 1);
g.add_edge(rick, jerry, 1);
g.add_edge(beth, summer, 1);
g.add_edge(jerry, summer, 1);
g.add_edge(beth, morty, 1);
g.add_edge(jerry, morty, 1);

<<<<<<< HEAD
let layouts = from_graph(
    &g,
    &Config {
        vertex_spacing: 100,
        ..Default::default()
    },
)
.into_iter()
.map(|(layout, width, height)| {
    let mut new_layout = HashMap::new();
    for (id, coords) in layout {
        new_layout.insert(g[NodeIndex::from(id)].clone(), coords);
    }
    (new_layout, width, height)
})
.collect::<Vec<_>>();
=======
let layouts = from_graph(&g)
    .build()
    .into_iter()
    .map(|(layout, width, height)| {
        let mut new_layout = std::collections::HashMap::new();
        for (id, coords) in layout {
            new_layout.insert(g[NodeIndex::from(id)].clone(), coords);
        }
        (new_layout, width, height)
    })
    .collect::<Vec<_>>();
>>>>>>> 2a047883

for (layout, width, height) in layouts {
    println!("Coordinates: {:?}", layout);
    println!("width: {width}, height: {height}");
}
```

### configuration via envs
It is also possible to configure the algorithm via environment variables, using the method `configure_from_env()`. 

Environment variables that can be set are:

|ENV|values|default|description|
|---|------|-------|-------|
| RUST_GRAPH_MIN_LEN    | integer, > 0                | 1          | minimum edge length between layers |
| RUST_GRAPH_V_SPACING  | integer, > 0                | 10         | minimum spacing between vertices on the same layer |
| RUST_GRAPH_DUMMIES    | (y\|n)                       | y          | if dummy vertices are included in the final layout |
| RUST_GRAPH_R_TYPE     | (original\|minimize\|up\|down) | minimize   | defines how vertices are places vertically |
| RUST_GRAPH_CROSS_MIN  | (barycenter\|median)         | barycenter | which heuristic to use for crossing reduction |
| RUST_GRAPH_TRANSPOSE  | (y\|n)                       | y          | if transpose function is used to further try to reduce crossings (may increase runtime significally for large graphs) |
| RUST_GRAPH_DUMMY_SIZE | float, > 0, <= 1            | 1.0        |size of dummy vertices in final layout, if dummy vertices are included. this will squish the graph horizontally |


<|MERGE_RESOLUTION|>--- conflicted
+++ resolved
@@ -59,7 +59,6 @@
     (8, 9),
 ];
 
-<<<<<<< HEAD
 let layouts = from_edges(
     &edges,
     &Config {
@@ -67,9 +66,6 @@
         ..Default::default()
     },
 );
-=======
-let layouts = from_edges(&edges).vertex_spacing(20).build();
->>>>>>> 2a047883
 
 for (layout, width, height) in layouts {
     println!("Coordinates: {:?}", layout);
@@ -82,12 +78,8 @@
 `NodeIndices` are preserved between layouts and map directly to the input graph.
 
 ```rust
-<<<<<<< HEAD
 use rust_sugiyama::{configure::Config, from_graph};
 
-=======
-use rust_sugiyama::from_graph;
->>>>>>> 2a047883
 let mut g: StableDiGraph<String, usize> = StableDiGraph::new();
 
 let rick = g.add_node("Rick".to_string());
@@ -103,7 +95,6 @@
 g.add_edge(beth, morty, 1);
 g.add_edge(jerry, morty, 1);
 
-<<<<<<< HEAD
 let layouts = from_graph(
     &g,
     &Config {
@@ -120,19 +111,7 @@
     (new_layout, width, height)
 })
 .collect::<Vec<_>>();
-=======
-let layouts = from_graph(&g)
-    .build()
-    .into_iter()
-    .map(|(layout, width, height)| {
-        let mut new_layout = std::collections::HashMap::new();
-        for (id, coords) in layout {
-            new_layout.insert(g[NodeIndex::from(id)].clone(), coords);
-        }
-        (new_layout, width, height)
-    })
-    .collect::<Vec<_>>();
->>>>>>> 2a047883
+
 
 for (layout, width, height) in layouts {
     println!("Coordinates: {:?}", layout);
