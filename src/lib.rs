--- conflicted
+++ resolved
@@ -30,28 +30,22 @@
 /// The layouts are returned as a list of disjoint subgraphs containing the
 /// subgraph layout, the width, and the height. The layout of a subgraph is a
 /// list of the [NodeIndex] and its x and y position respectively.
-<<<<<<< HEAD
 pub fn from_graph<V, E>(
     graph: &StableDiGraph<V, E>,
     vertex_size: &impl Fn(NodeIndex, &V) -> (f64, f64),
     config: &Config,
 ) -> Layouts<NodeIndex> {
-=======
-pub fn from_graph<V, E>(graph: &StableDiGraph<V, E>, config: &Config) -> Layouts<NodeIndex> {
->>>>>>> 2a047883
+
     info!(target: "initializing", 
         "Creating new layout from existing graph, containing {} vertices and {} edges.", 
         graph.node_count(), 
         graph.edge_count());
 
-<<<<<<< HEAD
     let graph = graph.map(
         |id, v| Vertex::new(id.index(), vertex_size(id, v)),
         |_, _| Edge::default(),
     );
-=======
-    let graph = graph.map(|id, _| Vertex::new(id.index()), |_, _| Edge::default());
->>>>>>> 2a047883
+
     algorithm::start(graph, config)
         .into_iter()
         .map(|(l, w, h)| {
@@ -254,14 +248,11 @@
             (15, 13),
         ];
         let _ = from_vertices_and_edges(
-<<<<<<< HEAD
             &vertices
                 .into_iter()
                 .map(|v| (v, (0.0, 0.0)))
                 .collect::<Vec<_>>(),
-=======
-            &vertices,
->>>>>>> 2a047883
+
             &edges,
             &Config {
                 dummy_vertices: true,
