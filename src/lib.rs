use std::collections::HashMap;

use algorithm::{Edge, Vertex};

use configure::Config;
use log::info;
use petgraph::{graph::NodeIndex, stable_graph::StableDiGraph};

mod algorithm;
pub mod configure;
mod util;

<<<<<<< HEAD
type Layout = (Vec<(usize, (f64, f64))>, f64, f64);
type Layouts<T> = Vec<(Vec<(T, (f64, f64))>, f64, f64)>;
=======
type Layout = (Vec<(usize, (isize, isize))>, usize, usize);
type Layouts<T> = Vec<(Vec<(T, (isize, isize))>, usize, usize)>;
>>>>>>> 6da3c8dd

/// Creates a graph layout from edges, which are given as a `&[(u32, u32)]`.
///
/// The layouts are returned as a list of disjoint subgraphs containing the
/// subgraph layout, the width, and the height. The layout of a subgraph is a
/// list of the vertex number (as specified in the edges) and its x and y
/// position respectively.
pub fn from_edges(edges: &[(u32, u32)], config: &Config) -> Layouts<usize> {
    info!(target: "initializing", "Creating new layout from edges, containing {} edges", edges.len());
    let graph = StableDiGraph::from_edges(edges);
    algorithm::start(graph, config)
}

/// Creates a graph layout from a preexisting [StableDiGraph<V, E>].
///
/// The layouts are returned as a list of disjoint subgraphs containing the
/// subgraph layout, the width, and the height. The layout of a subgraph is a
/// list of the [NodeIndex] and its x and y position respectively.
pub fn from_graph<V, E>(
    graph: &StableDiGraph<V, E>,
    vertex_size: &impl Fn(NodeIndex, &V) -> (f64, f64),
    config: &Config,
) -> Layouts<NodeIndex> {
    info!(target: "initializing", 
        "Creating new layout from existing graph, containing {} vertices and {} edges.", 
        graph.node_count(), 
        graph.edge_count());

    let graph = graph.map(
        |id, v| Vertex::new(id.index(), vertex_size(id, v)),
        |_, _| Edge::default(),
    );
<<<<<<< HEAD
=======

>>>>>>> 6da3c8dd
    algorithm::start(graph, config)
        .into_iter()
        .map(|(l, w, h)| {
            (
                l.into_iter()
                    .map(|(id, coords)| (NodeIndex::from(id as u32), coords))
                    .collect(),
                w,
                h,
            )
        })
        .collect()
}

/// Creates a graph layout from `&[(u32, (f64, f64))]` (vertices as vertex id
/// and vertex size) and `&[(u32, u32)]` (edges).
///
/// The layouts are returned as a list of disjoint subgraphs containing the
/// subgraph layout, the width, and the height. The layout of a subgraph is a
/// list of the vertex number and its x and y position respectively.
///
/// # Panics
///
/// Panics if `edges` contain vertices which are not contained in `vertices`
pub fn from_vertices_and_edges<'a>(
    vertices: &'a [(u32, (f64, f64))],
    edges: &'a [(u32, u32)],
    config: &Config,
) -> Layouts<usize> {
    info!(target: "initializing", 
        "Creating new layout from existing graph, containing {} vertices and {} edges.", 
        vertices.len(), 
        edges.len());

    let mut graph = StableDiGraph::new();
    let mut id_map = HashMap::new();
    for &(v, size) in vertices {
        let id = graph.add_node(Vertex::new(v as usize, size));
        id_map.insert(v, id);
    }

    for (tail, head) in edges {
        graph.add_edge(
            *id_map.get(tail).unwrap(),
            *id_map.get(head).unwrap(),
            Edge::default(),
        );
    }

    algorithm::start(graph, config)
}

#[test]
fn run_algo_empty_graph() {
    let edges = [];
    let g = from_edges(&edges, &Config::default());
    assert!(g.is_empty());
}

#[cfg(test)]
mod benchmark {
    use crate::configure::Config;

    use super::from_edges;

    #[test]
    fn r_100() {
        let edges = graph_generator::RandomLayout::new(100)
            .build_edges()
            .into_iter()
            .map(|(r, l)| (r as u32, l as u32))
            .collect::<Vec<(u32, u32)>>();
        let start = std::time::Instant::now();
        let _ = from_edges(&edges, &Config::default());
        println!("Random 100 edges: {}ms", start.elapsed().as_millis());
    }

    #[test]
    fn r_1000() {
        let edges = graph_generator::RandomLayout::new(1000)
            .build_edges()
            .into_iter()
            .map(|(r, l)| (r as u32, l as u32))
            .collect::<Vec<(u32, u32)>>();
        let start = std::time::Instant::now();
        let _ = from_edges(&edges, &Config::default());
        println!("Random 1000 edges: {}ms", start.elapsed().as_millis());
    }

    #[test]
    fn r_2000() {
        let edges = graph_generator::RandomLayout::new(2000).build_edges();
        let start = std::time::Instant::now();
        let _ = from_edges(&edges, &Config::default());
        println!("Random 2000 edges: {}ms", start.elapsed().as_millis());
    }

    #[test]
    fn r_4000() {
        let edges = graph_generator::RandomLayout::new(4000).build_edges();
        let start = std::time::Instant::now();
        let _ = from_edges(&edges, &Config::default());
        println!("Random 4000 edges: {}ms", start.elapsed().as_millis());
    }

    #[test]
    fn l_1000_2() {
        let n = 1000;
        let e = 2;
        let edges = graph_generator::GraphLayout::new_from_num_nodes(n, e).build_edges();
        let start = std::time::Instant::now();
        let _ = from_edges(&edges, &Config::default());
        println!(
            "{n} nodes, {e} edges per node: {}ms",
            start.elapsed().as_millis()
        );
    }

    #[test]
    fn l_2000_2() {
        let n = 2000;
        let e = 2;
        let edges = graph_generator::GraphLayout::new_from_num_nodes(n, e).build_edges();
        let start = std::time::Instant::now();
        let _ = from_edges(&edges, &Config::default());
        println!(
            "{n} nodes, {e} edges per node: {}ms",
            start.elapsed().as_millis()
        );
    }

    #[test]
    fn l_4000_2() {
        let n = 4000;
        let e = 2;
        let edges = graph_generator::GraphLayout::new_from_num_nodes(n, e).build_edges();
        let start = std::time::Instant::now();
        let _ = from_edges(&edges, &Config::default());
        println!(
            "{n} nodes, {e} edges per node: {}ms",
            start.elapsed().as_millis()
        );
    }

    #[test]
    fn l_8000_2() {
        let n = 8000;
        let e = 2;
        let edges = graph_generator::GraphLayout::new_from_num_nodes(n, e).build_edges();
        let start = std::time::Instant::now();
        let _ = from_edges(&edges, &Config::default());
        println!(
            "{n} nodes, {e} edges per node: {}ms",
            start.elapsed().as_millis()
        );
    }
}

#[cfg(test)]
mod check_visuals {

    use crate::{
        configure::{Config, RankingType},
        from_vertices_and_edges,
    };

    use super::from_edges;

    #[test]
    fn test_no_dummies() {
        let vertices = [
            1, 2, 3, 4, 5, 6, 7, 8, 9, 10, 11, 12, 13, 14, 15, 16, 17, 18, 19, 20,
        ];
        let edges = [
            (1, 2),
            (1, 3),
            (2, 5),
            (2, 16),
            (4, 5),
            (4, 6),
            (4, 7),
            (6, 17),
            (6, 3),
            (6, 18),
            (8, 3),
            (8, 9),
            (8, 10),
            (9, 16),
            (9, 7),
            (9, 19),
            (11, 7),
            (11, 12),
            (11, 13),
            (12, 18),
            (12, 10),
            (12, 20),
            (14, 10),
            (14, 15),
            (15, 19),
            (15, 13),
        ];
        let _ = from_vertices_and_edges(
            &vertices
                .into_iter()
                .map(|v| (v, (0.0, 0.0)))
                .collect::<Vec<_>>(),
            &edges,
            &Config {
                dummy_vertices: true,
                ..Default::default()
            },
        );
    }
    #[test]
    fn verify_looks_good() {
        // NOTE: This test might fail eventually, since the order of lements in a row canot be guaranteed;
        let edges = [
            (0, 1),
            (1, 2),
            (2, 3),
            (2, 4),
            (3, 5),
            (3, 6),
            (3, 7),
            (3, 8),
            (4, 5),
            (4, 6),
            (4, 7),
            (4, 8),
            (5, 9),
            (6, 9),
            (7, 9),
            (8, 9),
        ];
        let (layout, width, height) = &mut from_edges(&edges, &Config::default())[0];
        layout.sort_by(|a, b| a.0.cmp(&b.0));

        assert_eq!(*width, 4.0);
        assert_eq!(*height, 6.0);
        println!("{:?}", layout);
    }

    #[test]
    fn root_vertices_on_top_disabled() {
        let edges = [(1, 0), (2, 1), (3, 0), (4, 0)];
        let layout = from_edges(&edges, &Config::default());
        for (id, (_, y)) in layout[0].0.clone() {
            if id == 2 {
                assert_eq!(y, 0.0);
            } else if id == 3 || id == 4 || id == 1 {
<<<<<<< HEAD
                assert_eq!(y, 10.0);
            } else {
                assert_eq!(y, 20.0)
=======
                assert_eq!(y, 10);
            } else {
                assert_eq!(y, 20)
>>>>>>> 6da3c8dd
            }
        }
    }

    #[test]
    fn check_coords_2() {
        let edges = [
            (0, 1),
            (0, 2),
            (0, 3),
            (1, 4),
            (4, 5),
            (5, 6),
            (2, 6),
            (3, 6),
            (3, 7),
            (3, 8),
            (3, 9),
        ];
        let layout = from_edges(&edges, &Config::default());
        println!("{:?}", layout);
    }

    #[test]
    fn hlrs_ping() {
        let _nodes = [
            1, 2, 3, 4, 5, 6, 7, 8, 9, 10, 11, 12, 13, 14, 15, 16, 17, 18, 19, 20, 21,
        ];
        let edges = [
            (1, 2),
            (1, 4),
            (1, 5),
            (1, 3),
            (2, 4),
            (2, 5),
            (3, 9),
            (3, 10),
            (3, 8),
            (4, 6),
            (4, 9),
            (4, 8),
            (5, 6),
            (5, 10),
            (5, 8),
            (6, 7),
            (7, 9),
            (7, 10),
            (8, 14),
            (8, 15),
            (8, 13),
            (9, 11),
            (9, 14),
            (9, 13),
            (10, 11),
            (10, 15),
            (10, 13),
            (11, 12),
            (12, 14),
            (12, 15),
            (13, 18),
            (13, 19),
            (13, 20),
            (14, 16),
            (14, 18),
            (14, 20),
            (15, 16),
            (15, 19),
            (15, 20),
            (16, 17),
            (17, 18),
            (17, 19),
            (18, 21),
            (19, 21),
        ]
        .into_iter()
        .map(|(t, h)| (t - 1, h - 1))
        .collect::<Vec<_>>();

        let layout = from_edges(
            &edges,
            &Config {
                ranking_type: RankingType::Up,
                ..Default::default()
            },
        );
        println!("{layout:?}");
    }

    #[test]
    fn run_algo_empty_graph() {
        use super::from_edges;
        let edges = [];
        let g = from_edges(&edges, &Config::default());
        assert!(g.is_empty());
    }

    #[test]
    fn run_algo_with_duplicate_edges() {
        let edges = [
            (1, 2),
            (2, 5),
            (2, 6),
            (2, 3),
            (3, 4),
            (4, 3),
            (4, 8),
            (8, 4),
            (8, 7),
            (3, 7),
            (6, 7),
            (7, 6),
            (5, 6),
            (5, 1),
        ];

        let layout = from_edges(&edges, &Config::default());
        println!("{layout:?}");
    }
}<|MERGE_RESOLUTION|>--- conflicted
+++ resolved
@@ -10,13 +10,8 @@
 pub mod configure;
 mod util;
 
-<<<<<<< HEAD
 type Layout = (Vec<(usize, (f64, f64))>, f64, f64);
 type Layouts<T> = Vec<(Vec<(T, (f64, f64))>, f64, f64)>;
-=======
-type Layout = (Vec<(usize, (isize, isize))>, usize, usize);
-type Layouts<T> = Vec<(Vec<(T, (isize, isize))>, usize, usize)>;
->>>>>>> 6da3c8dd
 
 /// Creates a graph layout from edges, which are given as a `&[(u32, u32)]`.
 ///
@@ -49,10 +44,7 @@
         |id, v| Vertex::new(id.index(), vertex_size(id, v)),
         |_, _| Edge::default(),
     );
-<<<<<<< HEAD
-=======
-
->>>>>>> 6da3c8dd
+
     algorithm::start(graph, config)
         .into_iter()
         .map(|(l, w, h)| {
@@ -303,15 +295,9 @@
             if id == 2 {
                 assert_eq!(y, 0.0);
             } else if id == 3 || id == 4 || id == 1 {
-<<<<<<< HEAD
                 assert_eq!(y, 10.0);
             } else {
                 assert_eq!(y, 20.0)
-=======
-                assert_eq!(y, 10);
-            } else {
-                assert_eq!(y, 20)
->>>>>>> 6da3c8dd
             }
         }
     }
