--- conflicted
+++ resolved
@@ -261,15 +261,7 @@
     }
     // remove from order
     for l in order {
-<<<<<<< HEAD
-        *l = l
-            .into_iter()
-            .filter(|v| !graph[**v].is_dummy)
-            .map(|v| *v)
-            .collect();
-=======
         l.retain(|v| !graph[*v].is_dummy);
->>>>>>> 1cf3d4b0
     }
     graph.retain_nodes(|g, v| !g[v].is_dummy);
 }
@@ -277,10 +269,6 @@
 // TODO: Maybe write store all upper neighbors on vertex directly
 pub(super) fn ordering(graph: &mut StableDiGraph<Vertex, Edge>) -> Vec<Vec<NodeIndex>> {
     let order = init_order(graph);
-<<<<<<< HEAD
-=======
-    println!("c: {}", order.crossings(graph));
->>>>>>> 1cf3d4b0
     // move downwards for crossing reduction
     let order = reduce_crossings_bilayer_sweep(graph, order);
     order._inner
@@ -354,14 +342,8 @@
     };
 
     for rank in dir {
-<<<<<<< HEAD
         new_order[rank] = cur_order[rank].clone();
         new_order[rank].sort_by(|a, b| {
-=======
-        o[rank] = current[rank].clone();
-        // TODO: store barycenter values in hashmap (that way we calculate them only once)
-        o[rank].sort_by(|a, b| {
->>>>>>> 1cf3d4b0
             barycenter(graph, *a, move_down, &positions)
                 .total_cmp(&barycenter(graph, *b, move_down, &positions))
         });
@@ -436,33 +418,4 @@
         let right = adjacent[length_p - 1] - adjacent[m];
         (adjacent[m - 1] * right + adjacent[m] * left) as f64 / (left + right) as f64
     }
-}
-
-<<<<<<< HEAD
-=======
-fn barycenter(
-    graph: &StableDiGraph<Vertex, Edge>,
-    vertex: NodeIndex,
-    move_down: bool,
-    positions: &HashMap<NodeIndex, usize>,
-) -> f64 {
-    let neighbors: Vec<_> = if move_down {
-        graph.neighbors_directed(vertex, Incoming).collect()
-    } else {
-        graph.neighbors_directed(vertex, Outgoing).collect()
-    };
-
-    if neighbors.is_empty() {
-        return 0.;
-    }
-
-    // Only look at direct neighbors
-    let adjacent = neighbors
-        .into_iter()
-        .filter(|n| graph[vertex].rank.abs_diff(graph[*n].rank) == 1)
-        .map(|n| *positions.get(&n).unwrap())
-        .collect::<Vec<usize>>();
-
-    adjacent.iter().sum::<usize>() as f64 / adjacent.len() as f64
-}
->>>>>>> 1cf3d4b0
+}