use std::env;

use log::error;
use petgraph::stable_graph::StableDiGraph;

<<<<<<< HEAD
=======
// Default values for configuration
pub const MINIMUM_LENGTH_DEFAULT: u32 = 1;
pub const VERTEX_SPACING_DEFAULT: usize = 10;
pub const DUMMY_VERTICES_DEFAULT: bool = true;
pub const RANKING_TYPE_DEFAULT: RankingType = RankingType::MinimizeEdgeLength;
pub const C_MINIMIZATION_DEFAULT: CrossingMinimization = CrossingMinimization::Barycenter;
pub const TRANSPOSE_DEFAULT: bool = true;
pub const DUMMY_SIZE_DEFAULT: f64 = 1.0;

>>>>>>> 2a047883
const ENV_MINIMUM_LENGTH: &str = "RUST_GRAPH_MIN_LEN";
const ENV_VERTEX_SPACING: &str = "RUST_GRAPH_V_SPACING";
const ENV_DUMMY_VERTICES: &str = "RUST_GRAPH_DUMMIES";
const ENV_RANKING_TYPE: &str = "RUST_GRAPH_R_TYPE";
const ENV_CROSSING_MINIMIZATION: &str = "RUST_GRAPH_CROSS_MIN";
const ENV_TRANSPOSE: &str = "RUST_GRAPH_TRANSPOSE";
const ENV_DUMMY_SIZE: &str = "RUST_GRAPH_DUMMY_SIZE";

pub trait IntoCoordinates {}

impl<V, E> IntoCoordinates for StableDiGraph<V, E> {}
impl IntoCoordinates for &[(u32, u32)] {}
impl IntoCoordinates for (&[u32], &[(u32, u32)]) {}

macro_rules! read_env {
    ($field:expr, $cb:tt, $env:ident) => {
        #[allow(unused_parens)]
        match env::var($env).map($cb) {
            Ok(Ok(v)) => $field = v,
            Ok(Err(e)) => {
                error!(target: "initialization", "{e}");
            }
            _ => (),
        }
    };
}

/// Used to configure parameters of the graph layout.
#[derive(Clone, Copy, Debug)]
pub struct Config {
    /// Length between layers.
    pub minimum_length: u32,
    /// The minimum spacing between vertices on the same layer and between
    /// layers.
    pub vertex_spacing: usize,
    /// Whether to include dummy vertices when calculating the layout.
    pub dummy_vertices: bool,
    /// How much space a dummy should take up, as a multiplier of the
    /// [`Self::vertex_spacing`].
    pub dummy_size: f64,
    /// Defines how vertices are placed vertically.
    pub ranking_type: RankingType,
    /// Which heuristic to use when minimizing edge crossings.
    pub c_minimization: CrossingMinimization,
    /// Whether to attempt to further reduce crossings by swapping vertices in a
    /// layer. This may increase runtime significantly.
    pub transpose: bool,
}

impl Config {
    /// Read in configuration values from environment variables.
    ///
    /// Envs that can be set include:
    ///
    /// | ENV | values | default | description |
    /// | --- | ------ | ------- | ----------- |
    /// | RUST_GRAPH_MIN_LEN    | integer, > 0         | 1          | minimum edge length between layers |
    /// | RUST_GRAPH_V_SPACING  | integer, > 0         | 10         | minimum spacing between vertices on the same layer |
    /// | RUST_GRAPH_DUMMIES    | y \| n               | y          | if dummy vertices are included in the final layout |
    /// | RUST_GRAPH_R_TYPE     | original \| minimize \| up \| down | minimize   | defines how vertices are places vertically |
    /// | RUST_GRAPH_CROSS_MIN  | barycenter \| median | barycenter | which heuristic to use for crossing reduction |
    /// | RUST_GRAPH_TRANSPOSE  | y \| n               | y          | if transpose function is used to further try to reduce crossings (may increase runtime significally for large graphs) |
    /// | RUST_GRAPH_DUMMY_SIZE | float, 1 >= v > 0    | 1.0        |size of dummy vertices in final layout, if dummy vertices are included. this will squish the graph horizontally |
    pub fn new_from_env() -> Self {
        let mut config = Self::default();

        let parse_bool = |x: String| match x.as_str() {
            "y" => Ok(true),
            "n" => Ok(false),
            v => Err(format!("Invalid argument for dummy vertex env: {v}")),
        };

        read_env!(
            config.minimum_length,
            (|x| x.parse::<u32>()),
            ENV_MINIMUM_LENGTH
        );

        read_env!(
            config.c_minimization,
            (TryFrom::try_from),
            ENV_CROSSING_MINIMIZATION
        );

        read_env!(config.ranking_type, (TryFrom::try_from), ENV_RANKING_TYPE);

        read_env!(
            config.vertex_spacing,
            (|x| x.parse::<usize>()),
            ENV_VERTEX_SPACING
        );

        read_env!(config.dummy_vertices, parse_bool, ENV_DUMMY_VERTICES);

        read_env!(config.dummy_size, (|x| x.parse::<f64>()), ENV_DUMMY_SIZE);

        read_env!(config.transpose, parse_bool, ENV_TRANSPOSE);

        config
    }
}

impl Default for Config {
    fn default() -> Self {
        Self {
            minimum_length: 1,
            vertex_spacing: 10,
            dummy_vertices: true,
            ranking_type: RankingType::MinimizeEdgeLength,
            c_minimization: CrossingMinimization::Barycenter,
            transpose: true,
            dummy_size: 1.0,
        }
    }
}

/// Defines the Ranking type, i.e. how vertices are placed on each layer.
#[derive(Clone, Copy, Debug, PartialEq, Eq)]
pub enum RankingType {
    /// First moves vertices as far up as possible, and then as low as possible
    Original,
    /// Tries to minimize edge lengths across layers
    MinimizeEdgeLength,
    /// Move vertices as far up as possible
    Up,
    /// Move vertices as far down as possible
    Down,
}

impl TryFrom<String> for RankingType {
    type Error = String;

    fn try_from(value: String) -> Result<Self, Self::Error> {
        match value.as_str() {
            "original" => Ok(Self::Original),
            "minimize" => Ok(Self::MinimizeEdgeLength),
            "up" => Ok(Self::Up),
            "down" => Ok(Self::Down),
            s => Err(format!("invalid value for ranking type: {s}")),
        }
    }
}

impl From<RankingType> for &'static str {
    fn from(value: RankingType) -> Self {
        match value {
            RankingType::Up => "up",
            RankingType::Down => "down",
            RankingType::Original => "original",
            RankingType::MinimizeEdgeLength => "minimize",
        }
    }
}

/// Defines the heuristic used for crossing minimization.
/// During crossing minimization, the vertices of one layer are
/// ordered, so they're as close to neighboring vertices as possible.
#[derive(Clone, Copy, Debug, PartialEq, Eq)]
pub enum CrossingMinimization {
    /// Calculates the average of the positions of adjacent neighbors
    Barycenter,
    /// Calculates the weighted median of the positions of adjacent neighbors
    Median,
}

impl TryFrom<String> for CrossingMinimization {
    type Error = String;

    fn try_from(value: String) -> Result<Self, Self::Error> {
        match value.as_str() {
            "barycenter" => Ok(Self::Barycenter),
            "median" => Ok(Self::Median),
            s => Err(format!("invalid value for crossing minimization: {s}")),
        }
    }
}

impl From<CrossingMinimization> for &'static str {
    fn from(value: CrossingMinimization) -> Self {
        match value {
            CrossingMinimization::Median => "median",
            CrossingMinimization::Barycenter => "barycenter",
        }
    }
}

#[test]
fn from_env_all_valid() {
    use std::env;
    env::set_var(ENV_MINIMUM_LENGTH, "5");
    env::set_var(ENV_DUMMY_VERTICES, "y");
    env::set_var(ENV_DUMMY_SIZE, "0.1");
    env::set_var(ENV_RANKING_TYPE, "up");
    env::set_var(ENV_CROSSING_MINIMIZATION, "median");
    env::set_var(ENV_TRANSPOSE, "n");
    env::set_var(ENV_VERTEX_SPACING, "20");
    let cfg = Config::new_from_env();
    assert_eq!(cfg.minimum_length, 5);
    assert_eq!(cfg.dummy_vertices, true);
    assert_eq!(cfg.dummy_size, 0.1);
    assert_eq!(cfg.ranking_type, RankingType::Up);
    assert_eq!(cfg.c_minimization, CrossingMinimization::Median);
    assert_eq!(cfg.transpose, false);
    assert_eq!(cfg.vertex_spacing, 20);
}

#[test]
fn from_env_invalid_value() {
    use std::env;

    env::set_var(ENV_CROSSING_MINIMIZATION, "flubbeldiflap");
    env::set_var(ENV_VERTEX_SPACING, "1.5");
    let cfg = Config::new_from_env();
    let default = Config::default();
    assert_eq!(default.c_minimization, cfg.c_minimization);
    assert_eq!(default.vertex_spacing, cfg.vertex_spacing);
}<|MERGE_RESOLUTION|>--- conflicted
+++ resolved
@@ -3,8 +3,6 @@
 use log::error;
 use petgraph::stable_graph::StableDiGraph;
 
-<<<<<<< HEAD
-=======
 // Default values for configuration
 pub const MINIMUM_LENGTH_DEFAULT: u32 = 1;
 pub const VERTEX_SPACING_DEFAULT: usize = 10;
@@ -14,7 +12,6 @@
 pub const TRANSPOSE_DEFAULT: bool = true;
 pub const DUMMY_SIZE_DEFAULT: f64 = 1.0;
 
->>>>>>> 2a047883
 const ENV_MINIMUM_LENGTH: &str = "RUST_GRAPH_MIN_LEN";
 const ENV_VERTEX_SPACING: &str = "RUST_GRAPH_V_SPACING";
 const ENV_DUMMY_VERTICES: &str = "RUST_GRAPH_DUMMIES";
@@ -120,13 +117,13 @@
 impl Default for Config {
     fn default() -> Self {
         Self {
-            minimum_length: 1,
-            vertex_spacing: 10,
-            dummy_vertices: true,
-            ranking_type: RankingType::MinimizeEdgeLength,
-            c_minimization: CrossingMinimization::Barycenter,
-            transpose: true,
-            dummy_size: 1.0,
+            minimum_length: MINIMUM_LENGTH_DEFAULT,
+            vertex_spacing: VERTEX_SPACING_DEFAULT,
+            dummy_vertices: DUMMY_VERTICES_DEFAULT,
+            ranking_type: RANKING_TYPE_DEFAULT,
+            c_minimization: C_MINIMIZATION_DEFAULT,
+            transpose: TRANSPOSE_DEFAULT,
+            dummy_size: DUMMY_SIZE_DEFAULT,
         }
     }
 }
